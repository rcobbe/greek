--- conflicted
+++ resolved
@@ -9,8 +9,6 @@
 import qualified Data.Greek.Parser as GP
 import Data.Greek.Output
 import Data.Greek.UnicodeData
-
--- XXX remove explicit calls to normalize when we finish overhauling parser.
 
 tests =
   "Greek.Parser" ~:
@@ -59,40 +57,19 @@
                 makeLetter baseOmicron NoBreathing NoAccent NoIotaSub NoMacron,
                 makeLetter baseRho NoBreathing NoAccent NoIotaSub NoMacron,
                 makeLetter baseAlpha NoBreathing Acute NoIotaSub Macron])
-     (GP.word (normalize "ἀγορ_ά\n")),
+     (GP.word "ἀγορ_ά\n"),
 
    "greek text with following punctuation" ~:
    assertNoExn
      (makeWord [makeLetter baseOmicron NoBreathing NoAccent NoIotaSub NoMacron,
                 makeLetter baseUpsilon Smooth NoAccent NoIotaSub NoMacron])
-     (GP.word (normalize "οὐ)")),
+     (GP.word "οὐ)"),
 
    "greek text with trailing non-greek characters" ~:
    assertNoExn
      (makeWord [makeLetter baseOmicron NoBreathing NoAccent NoIotaSub NoMacron,
                 makeLetter baseUpsilon Smooth NoAccent NoIotaSub NoMacron])
-<<<<<<< HEAD
      (GP.word "οὐk")]
-
-errorTests =
-  let circError = "circumflex and macron may not occur together"
-  in
-   "customized parsing errors" ~:
-  ["alpha with macron and circumflex" ~:
-   assertExn (GP.ParseError 2 [circError]) (GP.letter "_ᾶ"),
-
-   "alpha with macron and iota subscript" ~:
-   assertExn
-     (GP.ParseError 2 ["iota subscript and macron may not occur together"])
-     (GP.letter "_ᾳ"),
-
-   "iota with macron & circumflex" ~:
-   assertExn (GP.ParseError 2 [circError]) (GP.letter "_ῖ"),
-
-   "upsilon with macron and circumflex" ~:
-   assertExn (GP.ParseError 2 [circError]) (GP.letter "_ῦ")]
-=======
-     (GP.word (normalize "οὐk"))]
 
 errorTests =
   let greekLetter = "greek letter"
@@ -101,19 +78,18 @@
    "customized parsing errors" ~:
   ["alpha with macron and circumflex" ~:
    assertExn (GP.ParseError 1 [greekLetter, circError])
-     (GP.letter (normalize "_ᾶ")),
+     (GP.letter "_ᾶ"),
 
    "alpha with macron and iota subscript" ~:
    assertExn
      (GP.ParseError 1 [greekLetter,
                        "iota subscript and macron may not occur together"])
-     (GP.letter (normalize "_ᾳ")),
+     (GP.letter "_ᾳ"),
 
    "iota with macron & circumflex" ~:
    assertExn (GP.ParseError 1 [greekLetter, circError])
-     (GP.letter (normalize "_ῖ")),
+     (GP.letter "_ῖ"),
 
    "upsilon with macron and circumflex" ~:
    assertExn (GP.ParseError 1 [greekLetter, circError])
-     (GP.letter (normalize "_ῦ"))]
->>>>>>> aa61f2a4
+     (GP.letter "_ῦ")]